/*
 * Licensed to the Apache Software Foundation (ASF) under one
 * or more contributor license agreements.  See the NOTICE file
 * distributed with this work for additional information
 * regarding copyright ownership.  The ASF licenses this file
 * to you under the Apache License, Version 2.0 (the
 * "License"); you may not use this file except in compliance
 * with the License.  You may obtain a copy of the License at
 *
 *      http://www.apache.org/licenses/LICENSE-2.0
 *
 * Unless required by applicable law or agreed to in writing, software
 * distributed under the License is distributed on an "AS IS" BASIS,
 * WITHOUT WARRANTIES OR CONDITIONS OF ANY KIND, either express or implied.
 * See the License for the specific language governing permissions and
 * limitations under the License.
 */

package org.apache.hudi

import org.apache.hudi.common.model.HoodieBaseFile
import org.apache.hudi.common.table.{HoodieTableMetaClient, TableSchemaResolver}
import org.apache.hudi.common.table.view.HoodieTableFileSystemView
import org.apache.hudi.hadoop.utils.HoodieRealtimeInputFormatUtils
import org.apache.hudi.hadoop.utils.HoodieRealtimeRecordReaderUtils.getMaxCompactionMemoryInBytes
import org.apache.hadoop.fs.Path
import org.apache.hadoop.mapred.JobConf
import org.apache.spark.internal.Logging
import org.apache.spark.rdd.RDD
import org.apache.spark.sql.catalyst.InternalRow
import org.apache.spark.sql.execution.datasources.{FileStatusCache, PartitionedFile}
import org.apache.spark.sql.execution.datasources.parquet.ParquetFileFormat
import org.apache.spark.sql.{Row, SQLContext}
import org.apache.spark.sql.sources.{BaseRelation, Filter, PrunedFilteredScan}
import org.apache.spark.sql.types.StructType

import scala.collection.JavaConverters._

case class HoodieMergeOnReadFileSplit(dataFile: Option[PartitionedFile],
                                      logPaths: Option[List[String]],
                                      latestCommit: String,
                                      tablePath: String,
                                      maxCompactionMemoryInBytes: Long,
                                      mergeType: String)

case class HoodieMergeOnReadTableState(tableStructSchema: StructType,
                                       requiredStructSchema: StructType,
                                       tableAvroSchema: String,
                                       requiredAvroSchema: String,
                                       hoodieRealtimeFileSplits: List[HoodieMergeOnReadFileSplit],
                                       preCombineField: Option[String])

class MergeOnReadSnapshotRelation(val sqlContext: SQLContext,
                                  val optParams: Map[String, String],
                                  val userSchema: StructType,
                                  val globPaths: Option[Seq[Path]],
                                  val metaClient: HoodieTableMetaClient)
  extends BaseRelation with PrunedFilteredScan with Logging {

  private val conf = sqlContext.sparkContext.hadoopConfiguration
  private val jobConf = new JobConf(conf)
  // use schema from latest metadata, if not present, read schema from the data file
  private val schemaUtil = new TableSchemaResolver(metaClient)
  private val tableAvroSchema = schemaUtil.getTableAvroSchema
  private val tableStructSchema = AvroConversionUtils.convertAvroSchemaToStructType(tableAvroSchema)
  private val mergeType = optParams.getOrElse(
    DataSourceReadOptions.REALTIME_MERGE_OPT_KEY,
    DataSourceReadOptions.DEFAULT_REALTIME_MERGE_OPT_VAL)
  private val maxCompactionMemoryInBytes = getMaxCompactionMemoryInBytes(jobConf)
  private val fileIndex = buildFileIndex()
  private val preCombineField = {
    val preCombineFieldFromTableConfig = metaClient.getTableConfig.getPreCombineField
    if (preCombineFieldFromTableConfig != null) {
      Some(preCombineFieldFromTableConfig)
    } else {
      // get preCombineFiled from the options if this is a old table which have not store
      // the field to hoodie.properties
      optParams.get(DataSourceReadOptions.READ_PRE_COMBINE_FIELD)
    }
  }
  override def schema: StructType = tableStructSchema

  override def needConversion: Boolean = false

  override def buildScan(requiredColumns: Array[String], filters: Array[Filter]): RDD[Row] = {
    log.debug(s" buildScan requiredColumns = ${requiredColumns.mkString(",")}")
    log.debug(s" buildScan filters = ${filters.mkString(",")}")
    var requiredStructSchema = StructType(Seq())
    requiredColumns.foreach(col => {
      val field = tableStructSchema.find(_.name == col)
      if (field.isDefined) {
        requiredStructSchema = requiredStructSchema.add(field.get)
      }
    })
    val requiredAvroSchema = AvroConversionUtils
      .convertStructTypeToAvroSchema(requiredStructSchema, tableAvroSchema.getName, tableAvroSchema.getNamespace)
    val hoodieTableState = HoodieMergeOnReadTableState(
      tableStructSchema,
      requiredStructSchema,
      tableAvroSchema.toString,
      requiredAvroSchema.toString,
      fileIndex,
      preCombineField
    )
    val fullSchemaParquetReader = new ParquetFileFormat().buildReaderWithPartitionValues(
      sparkSession = sqlContext.sparkSession,
      dataSchema = tableStructSchema,
      partitionSchema = StructType(Nil),
      requiredSchema = tableStructSchema,
      filters = filters,
      options = optParams,
      hadoopConf = sqlContext.sparkSession.sessionState.newHadoopConf()
    )
    val requiredSchemaParquetReader = new ParquetFileFormat().buildReaderWithPartitionValues(
      sparkSession = sqlContext.sparkSession,
      dataSchema = tableStructSchema,
      partitionSchema = StructType(Nil),
      requiredSchema = requiredStructSchema,
      filters = filters,
      options = optParams,
      hadoopConf = sqlContext.sparkSession.sessionState.newHadoopConf()
    )

    val rdd = new HoodieMergeOnReadRDD(
      sqlContext.sparkContext,
      jobConf,
      fullSchemaParquetReader,
      requiredSchemaParquetReader,
      hoodieTableState
    )
    rdd.asInstanceOf[RDD[Row]]
  }

  def buildFileIndex(): List[HoodieMergeOnReadFileSplit] = {
<<<<<<< HEAD
    val fileStatuses = if (globPaths.isDefined) {
      // Load files from the global paths if it has defined to be compatible with the original mode
      val inMemoryFileIndex = HoodieSparkUtils.createInMemoryFileIndex(sqlContext.sparkSession, globPaths.get)
      inMemoryFileIndex.allFiles()
    } else { // Load files by the HoodieFileIndex.
      val hoodieFileIndex = HoodieFileIndex(sqlContext.sparkSession, metaClient,
        Some(tableStructSchema), optParams, FileStatusCache.getOrCreate(sqlContext.sparkSession))
      hoodieFileIndex.allFiles
    }

    if (fileStatuses.isEmpty) { // If this an empty table, return an empty split list.
      List.empty[HoodieMergeOnReadFileSplit]
    } else {
      val fsView = new HoodieTableFileSystemView(metaClient,
        metaClient.getActiveTimeline.getCommitsTimeline
          .filterCompletedInstants, fileStatuses.toArray)
      val latestFiles: List[HoodieBaseFile] = fsView.getLatestBaseFiles.iterator().asScala.toList
      val latestCommit = fsView.getLastInstant.get().getTimestamp
      val fileGroup = HoodieRealtimeInputFormatUtils.groupLogsByBaseFile(conf, latestFiles.asJava).asScala
      val fileSplits = fileGroup.map(kv => {
        val baseFile = kv._1
        val logPaths = if (kv._2.isEmpty) Option.empty else Option(kv._2.asScala.toList)

        // Here we use the Path#toUri to encode the path string, as there is a decode in
        // ParquetFileFormat#buildReaderWithPartitionValues in the spark project when read the table
        // .So we should encode the file path here. Otherwise, there is a FileNotException throw
        // out.
        // For example, If the "pt" is the partition path field, and "pt" = "2021/02/02", If
        // we enable the URL_ENCODE_PARTITIONING_OPT_KEY and write data to hudi table.The data
        // path in the table will just like "/basePath/2021%2F02%2F02/xxxx.parquet". When we read
        // data from the table, if there are no encode for the file path,
        // ParquetFileFormat#buildReaderWithPartitionValues will decode it to
        // "/basePath/2021/02/02/xxxx.parquet" witch will result to a FileNotException.
        // See FileSourceScanExec#createBucketedReadRDD in spark project which do the same thing
        // when create PartitionedFile.
        val filePath = baseFile.getFileStatus.getPath.toUri.toString
        val partitionedFile = PartitionedFile(InternalRow.empty, filePath, 0, baseFile.getFileLen)
        HoodieMergeOnReadFileSplit(Option(partitionedFile), logPaths, latestCommit,
          metaClient.getBasePath, maxCompactionMemoryInBytes, mergeType)
      }).toList
      fileSplits
    }
=======
    val inMemoryFileIndex = HoodieSparkUtils.createInMemoryFileIndex(sqlContext.sparkSession, globPaths)
    val fileStatuses = inMemoryFileIndex.allFiles()
    if (fileStatuses.isEmpty) { // Return empty list if the table has not inited.
      List.empty
    } else {
      val fsView = new HoodieTableFileSystemView(metaClient,
        metaClient.getActiveTimeline.getCommitsTimeline
          .filterCompletedInstants, fileStatuses.toArray)
      val latestFiles: List[HoodieBaseFile] = fsView.getLatestBaseFiles.iterator().asScala.toList
      if (!fsView.getLastInstant.isPresent) { // Return empty list if the table has no commit
        List.empty
      } else {
        val latestCommit = fsView.getLastInstant.get().getTimestamp
        val fileGroup = HoodieRealtimeInputFormatUtils.groupLogsByBaseFile(conf, latestFiles.asJava).asScala
        val fileSplits = fileGroup.map(kv => {
          val baseFile = kv._1
          val logPaths = if (kv._2.isEmpty) Option.empty else Option(kv._2.asScala.toList)
          val partitionedFile = PartitionedFile(InternalRow.empty, baseFile.getPath, 0, baseFile.getFileLen)
          HoodieMergeOnReadFileSplit(Option(partitionedFile), logPaths, latestCommit,
            metaClient.getBasePath, maxCompactionMemoryInBytes, mergeType)
        }).toList
        fileSplits
      }
    }
>>>>>>> 50c335d4
  }
}<|MERGE_RESOLUTION|>--- conflicted
+++ resolved
@@ -132,7 +132,6 @@
   }
 
   def buildFileIndex(): List[HoodieMergeOnReadFileSplit] = {
-<<<<<<< HEAD
     val fileStatuses = if (globPaths.isDefined) {
       // Load files from the global paths if it has defined to be compatible with the original mode
       val inMemoryFileIndex = HoodieSparkUtils.createInMemoryFileIndex(sqlContext.sparkSession, globPaths.get)
@@ -142,42 +141,6 @@
         Some(tableStructSchema), optParams, FileStatusCache.getOrCreate(sqlContext.sparkSession))
       hoodieFileIndex.allFiles
     }
-
-    if (fileStatuses.isEmpty) { // If this an empty table, return an empty split list.
-      List.empty[HoodieMergeOnReadFileSplit]
-    } else {
-      val fsView = new HoodieTableFileSystemView(metaClient,
-        metaClient.getActiveTimeline.getCommitsTimeline
-          .filterCompletedInstants, fileStatuses.toArray)
-      val latestFiles: List[HoodieBaseFile] = fsView.getLatestBaseFiles.iterator().asScala.toList
-      val latestCommit = fsView.getLastInstant.get().getTimestamp
-      val fileGroup = HoodieRealtimeInputFormatUtils.groupLogsByBaseFile(conf, latestFiles.asJava).asScala
-      val fileSplits = fileGroup.map(kv => {
-        val baseFile = kv._1
-        val logPaths = if (kv._2.isEmpty) Option.empty else Option(kv._2.asScala.toList)
-
-        // Here we use the Path#toUri to encode the path string, as there is a decode in
-        // ParquetFileFormat#buildReaderWithPartitionValues in the spark project when read the table
-        // .So we should encode the file path here. Otherwise, there is a FileNotException throw
-        // out.
-        // For example, If the "pt" is the partition path field, and "pt" = "2021/02/02", If
-        // we enable the URL_ENCODE_PARTITIONING_OPT_KEY and write data to hudi table.The data
-        // path in the table will just like "/basePath/2021%2F02%2F02/xxxx.parquet". When we read
-        // data from the table, if there are no encode for the file path,
-        // ParquetFileFormat#buildReaderWithPartitionValues will decode it to
-        // "/basePath/2021/02/02/xxxx.parquet" witch will result to a FileNotException.
-        // See FileSourceScanExec#createBucketedReadRDD in spark project which do the same thing
-        // when create PartitionedFile.
-        val filePath = baseFile.getFileStatus.getPath.toUri.toString
-        val partitionedFile = PartitionedFile(InternalRow.empty, filePath, 0, baseFile.getFileLen)
-        HoodieMergeOnReadFileSplit(Option(partitionedFile), logPaths, latestCommit,
-          metaClient.getBasePath, maxCompactionMemoryInBytes, mergeType)
-      }).toList
-      fileSplits
-    }
-=======
-    val inMemoryFileIndex = HoodieSparkUtils.createInMemoryFileIndex(sqlContext.sparkSession, globPaths)
-    val fileStatuses = inMemoryFileIndex.allFiles()
     if (fileStatuses.isEmpty) { // Return empty list if the table has not inited.
       List.empty
     } else {
@@ -193,13 +156,25 @@
         val fileSplits = fileGroup.map(kv => {
           val baseFile = kv._1
           val logPaths = if (kv._2.isEmpty) Option.empty else Option(kv._2.asScala.toList)
-          val partitionedFile = PartitionedFile(InternalRow.empty, baseFile.getPath, 0, baseFile.getFileLen)
+          // Here we use the Path#toUri to encode the path string, as there is a decode in
+          // ParquetFileFormat#buildReaderWithPartitionValues in the spark project when read the table
+          // .So we should encode the file path here. Otherwise, there is a FileNotException throw
+          // out.
+          // For example, If the "pt" is the partition path field, and "pt" = "2021/02/02", If
+          // we enable the URL_ENCODE_PARTITIONING_OPT_KEY and write data to hudi table.The data
+          // path in the table will just like "/basePath/2021%2F02%2F02/xxxx.parquet". When we read
+          // data from the table, if there are no encode for the file path,
+          // ParquetFileFormat#buildReaderWithPartitionValues will decode it to
+          // "/basePath/2021/02/02/xxxx.parquet" witch will result to a FileNotException.
+          // See FileSourceScanExec#createBucketedReadRDD in spark project which do the same thing
+          // when create PartitionedFile.
+          val filePath = baseFile.getFileStatus.getPath.toUri.toString
+          val partitionedFile = PartitionedFile(InternalRow.empty, filePath, 0, baseFile.getFileLen)
           HoodieMergeOnReadFileSplit(Option(partitionedFile), logPaths, latestCommit,
             metaClient.getBasePath, maxCompactionMemoryInBytes, mergeType)
         }).toList
         fileSplits
       }
     }
->>>>>>> 50c335d4
   }
 }